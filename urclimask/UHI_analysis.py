import matplotlib.pyplot as plt
import cartopy.crs as ccrs
import numpy as np
import os
import pandas as pd
import xarray as xr
from icecream import ic
from itertools import product
from urclimask.urban_areas import plot_urban_polygon

class UrbanIsland:
    def __init__(
        self,
        *,
        ds = None, 
        urban_vicinity = None, 
        rcm = None,
        anomaly = 'abs',
        period= 'Annual',
        obs_attributes = pd.DataFrame(), 
        obs_timeseries = pd.DataFrame(), 
        ):
        """
        Parameters:
        - ds (xarray.Dataset): Dataset containing the variable of interest.
        - urban_vicinity (xarray.DataArray or ndarray): Urban mask identifying urban grid cells.
        - anomaly (str): Type of anomaly to compute; either 'rel' (relative) or 'abs' (absolute).
        - period (str): Time period to filter ('Annual', 'jja', 'djf').
        - obs_attributes (list): Metadata for the observation points (e.g., locations).
        - obs_timeseries (list): Time series data for each observation point.
        """       
        self.ds = ds
        self.urban_vicinity = urban_vicinity
        self.rcm = rcm
        self.anomaly = anomaly
        self.period = period
        self.obs_attr = obs_attributes
        self.obs_time = obs_timeseries

    def compute_spatial_climatology(self):
        """
        Computes the spatial climatology and corresponding anomaly from both the model 
        dataset and the observations, if available.
    
        Outputs:
        - self.ds_spatial_climatology: Spatial anomaly computed from the model.
        - self.obs_spatial_climatology: Spatial anomaly computed from the observations (if available).
        """
        # calculate climatology and anomaly from the model
        ds_var_period_mean = self.ds.mean('time').compute()
        rural_mean = ds_var_period_mean.where(
            self.urban_vicinity['urmask'] == 0).mean().compute()
        ds_anomaly = ds_var_period_mean - rural_mean        
        ds_anomaly.attrs['units'] = self.ds.attrs.get('units', 'unknown')

        # calculate climatology from the observations
        obs_anomaly = None
        if not self.obs_attr.empty:
            obs_period_mean = self.obs_time.mean()
            obs_codes = self.obs_attr.loc[self.obs_attr["inside_city"] == False, "code"].astype(str)
            
            obs_rur_mean = obs_period_mean[obs_codes].mean( skipna = True)
            obs_anomaly = (obs_period_mean - obs_rur_mean)

        if self.anomaly == 'rel':
            ds_anomaly = (ds_anomaly/ds_var_period_mean)*100
            ds_anomaly.attrs['units'] = "%"
            if obs_anomaly is not None:
                obs_anomaly = (obs_anomaly/obs_period_mean)*100

        self.ds_spatial_climatology = ds_anomaly.compute()
        if obs_anomaly is not None:
            self.obs_spatial_climatology = obs_anomaly
        
        
    def compute_annual_cycle(self):
        """
        Computes the hourly climatology (annual cycle) and corresponding anomaly 
        from the model dataset and the observation, if available.

        Output:
        - self.ds_annual_cycle: Monthly anomaly for each month of the year from the model.
        - self.obs_annual_cycle: Monthly anomaly for each month of the year from the observation (if available).
        """
        is_rural = self.urban_vicinity['urmask'] == 0
        is_urban = self.urban_vicinity['urmask'] == 1
        rural_mean = (self.ds
            .where(is_rural)
            .groupby('time.month')
            .mean(dim = [self.ds.cf['Y'].name, self.ds.cf['X'].name, 'time'])
            .compute()
        )       
        ds_period_mean = self.ds.groupby('time.month').mean('time')                  
        ds_anomaly = (ds_period_mean - rural_mean).compute()
        ds_anomaly.attrs['units'] = self.ds.attrs.get('units', 'unknown')

        # calculate climatology from the observations
        obs_anomaly = None
        if not self.obs_attr.empty:
            codes_ins_city = self.obs_attr.code[self.obs_attr['inside_city'] == True]
            codes_out_city = self.obs_attr.code[self.obs_attr['inside_city'] == False]
            obs_month = self.obs_time.groupby(self.obs_time.index.month).mean()
            obs_month_mean = pd.DataFrame(index = obs_month.index)
            obs_month_mean['rural_mean'] = obs_month[codes_out_city].mean(axis = 1).values
            obs_month_mean['urban_mean'] = obs_month[codes_ins_city].mean(axis = 1).values
            obs_anomaly = obs_month_mean.sub(obs_month_mean['rural_mean'], axis = 0)
            raw_anomaly = obs_month.sub(obs_month_mean['rural_mean'], axis=0)
            for code in obs_month.columns:
                obs_anomaly[code] = raw_anomaly[code]

        if self.anomaly == 'rel':
            ds_anomaly = (ds_anomaly / ds_period_mean) * 100
            ds_anomaly.attrs['units'] = "%"
            if obs_anomaly is not None:
                obs_anomaly = obs_anomaly.div(obs_month_mean['rural_mean'], axis=0) * 100

        self.ds_annual_cycle = ds_anomaly
        self.obs_annual_cycle = obs_anomaly
    
    
    def compute_daily_cycle(self):
        """
        Computes the hourly climatology (daily cycle) and corresponding anomaly for the specified period
        from the model dataset and the observations, if available.
    
        Output:
        - self.ds_daily_cycle: Hourly anomaly for each hour of the day from the model.
        - self.obs_daily_cycle: Hourly anomaly for each hour of the day from the observations (if available).
        """
        ds_var = self.ds
        if self.period == 'jja':
            ds_var = ds_var.sel(time=ds_var['time'].dt.month.isin([6, 7, 8]))
        elif self.period == 'djf':
            ds_var = ds_var.sel(time=ds_var['time'].dt.month.isin([12, 1, 2]))
    
        is_rural = self.urban_vicinity['urmask'] == 0
        is_urban = self.urban_vicinity['urmask'] == 1
        rounded_time = ds_var.time.dt.round('h')
        ds_var = ds_var.assign_coords(hour=rounded_time.dt.hour)
        rural_mean = (
            ds_var
            .where(is_rural)
            .groupby('time.hour')
            .mean(dim=[ds_var.cf['Y'].name, ds_var.cf['X'].name, 'time'])
            .compute()
        )
    
        ds_period_mean = ds_var.groupby('time.hour').mean('time')
    
        ds_anomaly = (ds_period_mean - rural_mean).compute()
        ds_anomaly.attrs['units'] = ds_var.attrs.get('units', 'unknown')
    
        obs_anomaly = None
    
        if not self.obs_attr.empty:    
            codes_ins_city = self.obs_attr.code[self.obs_attr['inside_city'] == True]
            codes_out_city = self.obs_attr.code[self.obs_attr['inside_city'] == False]
    
            obs_hour = self.obs_time.groupby(self.obs_time.index.hour).mean()
    
            obs_hour_mean = pd.DataFrame(index=obs_hour.index)
            obs_hour_mean['rural_mean'] = obs_hour[codes_out_city].mean(axis=1).values
            obs_hour_mean['urban_mean'] = obs_hour[codes_ins_city].mean(axis=1).values
    
            obs_anomaly = obs_hour_mean.sub(obs_hour_mean['rural_mean'], axis=0)
            raw_anomaly = obs_hour.sub(obs_hour_mean['rural_mean'], axis=0)
            for code in obs_hour.columns:
                obs_anomaly[code] = raw_anomaly[code]
    
        if self.anomaly == 'rel':
            ds_anomaly = (ds_anomaly / ds_period_mean) * 100
            ds_anomaly.attrs['units'] = "%"
            if obs_anomaly is not None:
                obs_anomaly = obs_anomaly.div(obs_hour_mean['rural_mean'], axis=0) * 100
    
        self.ds_daily_cycle = ds_anomaly
        self.obs_daily_cycle = obs_anomaly

    
    def plot_UI_map(
        self,
        *,
        ds_anomaly = None,
        obs_anomaly = None,
        city_name = None,
        ucdb_city = None, 
        alpha_urb_borders = 1, 
        linewidth_urb_borders = 2, 
        vmax = None,
        ):
        """
        Plots the Urban Island effect using model and optional observation anomalies.
    
        Parameters:
        - ds_anomaly (xarray.DataArray, optional): Spatial anomaly from the model. If not provided, it will be computed.
        - obs_anomaly (numpy.ndarray, optional): Spatial anomaly from the observations. If not provided, it will be computed.
        - city_name (str, optional): Name of the city to include in the plot title.
        - ucdb_city: GeoDataFrame containing the city's geometry.
        - alpha_urb_borders (float): Transparency level of the urban borders (0 to 1).
        - linewidth_urb_borders (float): Line width of the urban borders.
        - vmax (float, optional): Maximum absolute value for the color scale. If not provided, it is computed from the data.
    
        Outputs:
        - fig (matplotlib.figure.Figure): The resulting figure object.
        """
        
        if ds_anomaly is None:
            if not hasattr(self, 'ds_spatial_climatology'):
                self.compute_spatial_climatology()
            ds_anomaly = self.ds_spatial_climatology
            
        if not self.obs_attr.empty:
            if obs_anomaly is None:
                if not hasattr(self, 'obs_spatial_climatology'):
                    self.compute_spatial_climatology()
                obs_anomaly = self.obs_spatial_climatology
        
        proj = ccrs.PlateCarree()
        fig, ax = plt.subplots(subplot_kw={'projection': proj}, figsize=(12, 6))
    
        # Compute the maximum absolute value
        if vmax:
            max_abs_value = vmax
        else:
            max_abs_value = abs(ds_anomaly).max().item()
        
        im1 = ax.pcolormesh(ds_anomaly.lon, ds_anomaly.lat, 
                            ds_anomaly.values,
                            cmap='bwr', alpha = 0.7,
                            vmin = -max_abs_value, vmax = max_abs_value)

        if obs_anomaly is not None:
            sc = ax.scatter(
                self.obs_attr.lon, 
                self.obs_attr.lat,
                c=obs_anomaly.values, 
                cmap='bwr',
                vmin=-max_abs_value, vmax=max_abs_value,
                marker='o', 
                s=40, 
                edgecolors='gray', 
                zorder=10000
            )

        if ucdb_city is not None:
            ucdb_city.plot(ax=ax, facecolor="none", transform=proj, edgecolor="#ff66ff", linewidth=2, zorder=1000)

        cbar = fig.colorbar(im1, ax = ax)
        unit = ds_anomaly.attrs.get('units', 'unknown') 
        
        cbar.set_label(f"{unit}", rotation = 90, fontsize = 14)
        
        if self.rcm:
            ax.set_title(f"Urban Island for {city_name} (variable: {ds_anomaly.name}, rcm: {self.rcm})", fontsize=18)
        else:
            ax.set_title(f"Urban Island for {city_name} (variable: {ds_anomaly.name})", fontsize=18)     

        ax.coastlines()
        plot_urban_polygon(self.urban_vicinity, ax)
        plt.subplots_adjust(wspace=0.1, hspace=0.1)
        
        return fig

    def plot_UI_annual_cycle(
        self,
        *,
        ds_anomaly = None,
        obs_anomaly = None,
        percentiles = [5],
        gridcell_series = True, 
        city_name = None, 
        ax = None,            
        vmax = None, 
        vmin = None):
        '''
        Plots the annual cycle of the Urban Island effect using model and optional observation data.
        
        Parameters:
        - ds_anomaly (xarray.DataArray, optional): Monthly anomaly from the model. If not provided, it will be computed.
        - obs_anomaly (pandas.DataFrame, optional): Monthly anomaly from observations. If not provided, it will be computed.
        - percentiles (list of int): Percentiles to shade around the mean values (e.g., [5] for 5th–95th range).
        - gridcell_series (bool): Whether to plot individual grid cell time series as transparent lines.
        - city_name (str, optional): Name of the city to include in the plot title.
        - ax (matplotlib.axes.Axes, optional): Existing axis to plot on. If None, a new figure and axis are created.
        - vmax (float, optional): Upper limit for the y-axis.
        - vmin (float, optional): Lower limit for the y-axis.
        
        Outputs:
        - fig (matplotlib.figure.Figure): The resulting figure object.
        '''

        if ds_anomaly is None:
            if not hasattr(self, 'ds_annual_cycle'):
                self.compute_annual_cycle()
            ds_anomaly = self.ds_annual_cycle
        
        is_rural = self.urban_vicinity['urmask'] == 0
        is_urban = self.urban_vicinity['urmask'] == 1

        rural_anomaly = ds_anomaly.where(is_rural)
        urban_anomaly = ds_anomaly.where(is_urban)
    
        urban_mean = urban_anomaly.mean(dim = [ds_anomaly.cf['Y'].name, ds_anomaly.cf['X'].name]).compute()
        rural_mean = rural_anomaly.mean(dim = [ds_anomaly.cf['Y'].name, ds_anomaly.cf['X'].name]).compute()

        urban_area_legend = False
        not_urban_area_legend = False
    
        fig, ax = plt.subplots(figsize=(15, 7))

        (urban_mean).plot(ax=ax,  color = '#A52A2A', linestyle='-', 
                                         linewidth = 4, label='Urban mean')
                             
        (rural_mean-rural_mean).plot(ax=ax,  color = '#8A8D28', linestyle='-', 
                                     linewidth = 4, label='Vicinity mean')
                             
        if percentiles:
            # Fill within percentiles
            axis = [rural_anomaly.get_axis_num(rural_anomaly.cf['X'].name),
                    rural_anomaly.get_axis_num(rural_anomaly.cf['Y'].name)]
            colors = ['#8A8D28', '#A52A2A']
            for index, anom in enumerate([ rural_anomaly, urban_anomaly]):
                for percentile in percentiles:
                    lower_percentile = np.nanpercentile(anom, percentile, axis=axis)
                    upper_percentile = np.nanpercentile(anom, 100-percentile, axis=axis)
                    ax.fill_between(
                        rural_anomaly['month'],
                        lower_percentile, upper_percentile,
                        color=colors[index], alpha=0.1, linewidth=1, linestyle = '--',
                    )
        
                    # Plot the lower percentile line
                    ax.plot(
                        rural_anomaly['month'], lower_percentile,
                        color=colors[index], alpha=0.5, linewidth=1, linestyle='--',  label=f'{percentile} to {100-percentile} Percentile')
                    # Plot the upper percentile line
                    ax.plot(
                        rural_anomaly['month'], upper_percentile,
                        color=colors[index], alpha=0.5, linewidth=1, linestyle='--')
                if gridcell_series:
                    for i, j in product(anom.cf['X'].values, anom.cf['Y'].values):
                        anom_val = anom.sel({ds_anomaly.cf['X'].name:i,
                                             ds_anomaly.cf['Y'].name:j})
                        if not np.isnan(anom_val[0]):
                            anom_val.plot(ax=ax, color=colors[index], linewidth=0.1, alpha = 0.1)
                             
        #Plot the observation if requested
        if not self.obs_attr.empty:
            if not hasattr(self, 'obs_annual_cycle'):
                self.compute_annual_cycle() 
            obs_anomaly = self.obs_annual_cycle
            codes_ins_city = self.obs_attr.code[self.obs_attr['inside_city'] == True]
            codes_out_city = self.obs_attr.code[self.obs_attr['inside_city'] == False]
            obs_anomaly[codes_ins_city].plot(ax = ax, marker='o', color = '#A52A2A', 
                                                     linestyle='--', linewidth = 1)
            obs_anomaly[codes_out_city].plot(ax = ax, marker='o', color = 'g', 
                                                     linestyle='--', linewidth = 1)
<<<<<<< HEAD
            obs_anomaly['urban_mean'].plot(ax = ax, color= 'k', linestyle='--', marker='o',
                                                         linewidth = 4, label='Urban mean (obs.)', 
                                                         zorder = 2000) 

            obs_anomaly['rural_mean'].plot(ax = ax, color='g', linestyle='--', marker='o',
=======
            obs_anomaly['urban_mean'].plot(ax = ax, color='#A52A2A', linestyle='--', marker='o',
                                                         linewidth = 4, label='Urban mean (obs.)', 
                                                         zorder = 2000) 

            obs_anomaly['rural_mean'].plot(ax = ax, color='#8A8D28', linestyle='--', marker='o',
>>>>>>> e0bb9739
                                                         linewidth = 4, label='Vicinity mean (obs.)', 
                                                         zorder = 2000)
                
            
        ax.set_xticks(np.arange(1, 13))
        ax.set_xticklabels(['Jan', 'Feb', 'Mar', 'Apr', 'May', 'Jun', 'Jul', 
                            'Aug', 'Sep', 'Oct', 'Nov', 'Dec'], fontsize = 18)
        ax.tick_params(axis='y', labelsize=18)
        if vmax is not None and vmin is not None:
            ax.set_ylim(vmin, vmax)

        # Add legend to the plot
        #ax.legend(fontsize = 14, loc='center left', bbox_to_anchor=(0, -0.2), prop={'size': 14})

        if self.rcm:
            ax.set_title(f"Urban Island for {city_name} (variable: {ds_anomaly.name}, rcm: {self.rcm})", fontsize=18)
        else:
            ax.set_title(f"Urban Island for {city_name} (variable: {ds_anomaly.name})", fontsize=18)    

        unit = ds_anomaly.attrs.get('units', 'unknown')         
        ax.set_ylabel(f"{unit}")
      
        return fig

    def plot_daily_cycle(
        self,
        *,
        ds_anomaly = None,
        obs_anomaly = None,
        percentiles = [5],                      
        gridcell_series = True, 
        city_name = None, 
        ax = None,            
        vmax = None, 
        vmin = None):
        '''
        Plots the daily cycle of a variable, with optional anomalies, urban/rural differentiation, and observational overlays.
        
        Parameters:
        - ds_anomaly (xarray.DataArray, optional): Daily anomaly from the model. If not provided, it will be computed.
        - obs_anomaly (pandas.DataFrame, optional): Daily anomaly from observations. If not provided, it will be computed.
        - percentiles (list of int): Percentiles to shade around the mean values (e.g., [5] for 5th–95th range).
        - gridcell_series (bool): Whether to plot individual grid cell time series as transparent lines.
        - city_name (str, optional): Name of the city to include in the plot title.
        - ax (matplotlib.axes.Axes, optional): Existing axis to plot on. If None, a new figure and axis are created.
        - vmax (float, optional): Upper limit for the y-axis.
        - vmin (float, optional): Lower limit for the y-axis.
        
        Outputs:
        - fig (matplotlib.figure.Figure): The resulting figure object.
        '''
        if ds_anomaly is None:
            if not hasattr(self, 'ds_daily_cycle'):
                self.compute_daily_cycle()
            ds_anomaly = self.ds_daily_cycle
        
        is_rural = self.urban_vicinity['urmask'] == 0
        is_urban = self.urban_vicinity['urmask'] == 1

        rural_anomaly = ds_anomaly.where(is_rural)
        urban_anomaly = ds_anomaly.where(is_urban)
    
        urban_mean = urban_anomaly.mean(dim = [ds_anomaly.cf['Y'].name, ds_anomaly.cf['X'].name]).compute()
        rural_mean = rural_anomaly.mean(dim = [ds_anomaly.cf['Y'].name, ds_anomaly.cf['X'].name]).compute()

        urban_area_legend = False
        not_urban_area_legend = False
    
        fig, ax = plt.subplots(figsize=(15, 7))

        (urban_mean).plot(ax=ax,  color = '#A52A2A', linestyle='-', 
                                         linewidth = 4, label='Urban mean')
                             
        (rural_mean-rural_mean).plot(ax=ax,  color = '#8A8D28', linestyle='-', 
                                     linewidth = 4, label='Vicinity mean')

        
        # Plot individual data squares for urban and rural areas if requested
        if percentiles:
            # Fill within percentiles
            axis = [rural_anomaly.get_axis_num(rural_anomaly.cf['X'].name),
                    rural_anomaly.get_axis_num(rural_anomaly.cf['Y'].name)]
            colors = ['#8A8D28', '#A52A2A']
            for index, anom in enumerate([ rural_anomaly, urban_anomaly]):
                for percentile in percentiles:
                    lower_percentile = np.nanpercentile(anom, percentile, axis=axis)
                    upper_percentile = np.nanpercentile(anom, 100-percentile, axis=axis)
                    ax.fill_between(
                        rural_anomaly['hour'],
                        lower_percentile, upper_percentile,
                        color=colors[index], alpha=0.1, linewidth=1, linestyle = '--',
                    )
        
                    # Plot the lower percentile line
                    ax.plot(
                        rural_anomaly['hour'], lower_percentile,
                        color=colors[index], alpha=0.5, linewidth=1, linestyle='--', label=f'{percentile} to {100-percentile} Percentile')
                    # Plot the upper percentile line
                    ax.plot(
                        rural_anomaly['hour'], upper_percentile,
                        color=colors[index], alpha=0.5, linewidth=1, linestyle='--')
                for i, j in product(anom.cf['X'].values, anom.cf['Y'].values):
                    anom_val = anom.sel({ds_anomaly.cf['X'].name:i,
                                         ds_anomaly.cf['Y'].name:j})
                    if not np.isnan(anom_val[0]):
                        anom_val.plot(ax=ax, color=colors[index], linewidth=0.1, alpha = 0.1)

        # Plot observations if requested
        if not self.obs_attr.empty:
            if not hasattr(self, 'obs_daily_cycle'):
                self.compute_daily_cycle() 
            obs_anomaly = self.obs_daily_cycle
            codes_ins_city = self.obs_attr.code[self.obs_attr['inside_city'] == True]
            codes_out_city = self.obs_attr.code[self.obs_attr['inside_city'] == False]
            obs_anomaly[codes_ins_city].plot(ax = ax, marker='o', color = 'k', 
                                                     linestyle='--', linewidth = 2)
            obs_anomaly[codes_out_city].plot(ax = ax, marker='o', color = 'g', 
                                                     linestyle='--', linewidth = 2)
            obs_anomaly['urban_mean'].plot(ax = ax, color= 'k', linestyle='--', marker='o',
                                                         linewidth = 4, label='Urban mean (obs.)', 
                                                         zorder = 2000) 

            obs_anomaly['rural_mean'].plot(ax = ax, color='g', linestyle='--', marker='o',
                                                         linewidth = 4, label='Vicinity mean (obs.)', 
                                                         zorder = 2000)

        
        ax.set_xticks(np.arange(0, 24))
        ax.set_xticklabels([f'{h}' for h in range(24)], fontsize=12)
        ax.tick_params(axis='y', labelsize=18)
        if vmax is not None and vmin is not None:
            ax.set_ylim(vmin, vmax)

        # Add legend to the plot
        ax.legend(fontsize = 14, loc='center left', bbox_to_anchor=(0, -0.2), prop={'size': 14})

        ax.set_title(f"Urban Island for {city_name} (variable: {ds_anomaly.name})", fontsize=18)

        unit = ds_anomaly.attrs.get('units', 'unknown')         
        ax.set_ylabel(f"{unit}")
      
        return fig<|MERGE_RESOLUTION|>--- conflicted
+++ resolved
@@ -355,19 +355,12 @@
                                                      linestyle='--', linewidth = 1)
             obs_anomaly[codes_out_city].plot(ax = ax, marker='o', color = 'g', 
                                                      linestyle='--', linewidth = 1)
-<<<<<<< HEAD
-            obs_anomaly['urban_mean'].plot(ax = ax, color= 'k', linestyle='--', marker='o',
-                                                         linewidth = 4, label='Urban mean (obs.)', 
-                                                         zorder = 2000) 
-
-            obs_anomaly['rural_mean'].plot(ax = ax, color='g', linestyle='--', marker='o',
-=======
+
             obs_anomaly['urban_mean'].plot(ax = ax, color='#A52A2A', linestyle='--', marker='o',
                                                          linewidth = 4, label='Urban mean (obs.)', 
                                                          zorder = 2000) 
 
             obs_anomaly['rural_mean'].plot(ax = ax, color='#8A8D28', linestyle='--', marker='o',
->>>>>>> e0bb9739
                                                          linewidth = 4, label='Vicinity mean (obs.)', 
                                                          zorder = 2000)
                 
